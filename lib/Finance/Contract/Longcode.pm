package Finance::Contract::Longcode;

use strict;
use warnings;

our $VERSION = '0.001';

=head1 NAME

Finance::Contract::Longcode - contains utility functions to convert a binary.com's shortcode to human readable longcode and shortcode to a hash reference parameters.

=head1 VERSION

version 0.001

=head1 SYNOPSIS

    use Finance::Contract::Longcode qw(shortcode_to_longcode);

    my $longcode = shortcode_to_longcode('PUT_FRXEURNOK_100_1394590423_1394591143_S0P_0','USD');

=head1 DESCRIPTION

Shortcode is a string representation of a binary.com's contract. An example of shortcode would be 'CALL_FRXUSDJPY_100_1393816299_1393828299_S0P_0' where each contract parameter is separated by an underscore.

In the example above:

- CALL is a binary.com's contract type
- FRXUSDJPY is a binary.com's symbol for an financial instrument
- 100 is the payout of the contract
- 1393816299 is the start time of the contract, in epoch.
- 1393828299 is the expiration time of the contract, in epoch.
- S0P is the first strike representation of the contract.
- 0 is the second strike representation of the contract.

Longcode is the human readable representation of the shortcode. The longcode for the example above would be translated to 'Win payout if USD/JPY is strictly higher than entry spot at 12 minutes after contract start time'.

=cut

use Date::Utility;
use Exporter qw(import);
use File::ShareDir ();
use Finance::Contract::Category;
use Finance::Underlying;
use Format::Util::Numbers qw(formatnumber);
use Scalar::Util qw(looks_like_number);
use Time::Duration::Concise::Localize;
use YAML::XS qw(LoadFile);

our @EXPORT_OK = qw(shortcode_to_longcode shortcode_to_parameters get_longcodes);

use constant {
    SECONDS_IN_A_DAY         => 86400,
    FOREX_BARRIER_MULTIPLIER => 1e6,
};

my $LONGCODES = LoadFile(File::ShareDir::dist_file('Finance-Contract-Longcode', 'longcodes.yml'));

=head2 get_longcodes

Returns a hash reference of longcode related strings

=cut

sub get_longcodes {
    return $LONGCODES;
}

=head2 shortcode_to_longcode

Converts shortcode to human readable longcode. Requires a shortcode.

Returns an array reference of strings.

=cut

sub shortcode_to_longcode {
    my ($shortcode, $currency) = @_;

    my $params = shortcode_to_parameters($shortcode);

    return $LONGCODES->{legacy_contract} if $params->{bet_type} eq 'Invalid';

    defined $params->{date_expiry} or defined $params->{duration} or die 'Invalid shortcode. No expiry is specified. ' . $shortcode;

    my $underlying          = Finance::Underlying->by_symbol($params->{underlying});
    my $contract_type       = $params->{bet_type};
    my $is_forward_starting = $params->{starts_as_forward_starting};
    my $date_start          = Date::Utility->new($params->{date_start});
    my $date_expiry         = Date::Utility->new($params->{date_expiry});
    my $expiry_type =
          ($params->{duration} and $params->{duration} =~ /^\d+t$/) ? 'tick'
        : $date_expiry->epoch - $date_start->epoch > SECONDS_IN_A_DAY ? 'daily'
        :                                                               'intraday';
    $expiry_type .= '_fixed_expiry' if $expiry_type eq 'intraday' && !$is_forward_starting && $params->{fixed_expiry};

    my $longcode_key = lc($contract_type . '_' . $expiry_type);

    $LONGCODES->{$longcode_key} or die 'Could not find longcode for ' . $longcode_key;

    my @longcode = ($LONGCODES->{$longcode_key}, [$underlying->display_name]);

    my ($when_end, $when_start, $when_reset) = ([], [], []);
    if ($expiry_type eq 'intraday_fixed_expiry') {
        $when_end = [$date_expiry->datetime . ' GMT'];
    } elsif ($expiry_type eq 'intraday') {
        $when_end = {
            class => 'Time::Duration::Concise::Localize',
            value => $date_expiry->epoch - $date_start->epoch
        };
        my $duration = $date_expiry->epoch - $date_start->epoch;
        $duration = $duration + ($duration % 2);
        $when_reset = {
            class => 'Time::Duration::Concise::Localize',
            value => $duration * 0.5
        };
        $when_start = ($is_forward_starting) ? [$date_start->db_timestamp . ' GMT'] : [$LONGCODES->{contract_start_time}];
    } elsif ($expiry_type eq 'daily') {
        $when_end = [$LONGCODES->{close_on}, $date_expiry->date];
    } elsif ($expiry_type eq 'tick') {
        my ($tick_count) = $params->{duration} =~ /(\d+)t$/;
        $when_end   = [$tick_count];
        $when_reset = [int($tick_count * 0.5)];
        $when_start = [$LONGCODES->{first_tick}];
    }

    push @longcode, ($when_start, $when_end);

    if ($contract_type =~ /DIGIT/) {
        push @longcode, $params->{barrier};
    } elsif (exists $params->{high_barrier} && exists $params->{low_barrier}) {
        push @longcode, map { _barrier_display_text($_, $underlying) } ($params->{high_barrier}, $params->{low_barrier});
    } elsif (exists $params->{barrier}) {
        push @longcode, _barrier_display_text($params->{barrier}, $underlying);
    } else {
        # the default to the pip size of an underlying
        push @longcode, [$underlying->pip_size];
    }

    if ($params->{multiplier} and $currency) {
        push @longcode, $params->{multiplier};
        push @longcode, $currency;
    }

    if ($params->{bet_type} =~ /SPREAD$/) {
        push @longcode, $params->{amount};
        push @longcode, $currency;
    }

    push @longcode, $params->{selected_tick} if ($contract_type =~ /TICK/);

    push @longcode, $when_reset if ($contract_type =~ /RESET/);

    return \@longcode;
}

=head2 shortcode_to_parameters

Converts shortcode to a hash reference parameters. Requires shortcode.

Optional parameters:

- currency is provided if you wish to have a complete list of parameters to create a contract.
- is_sold is to indicate of a contract is sold.

Returns a hash reference.

=cut

sub shortcode_to_parameters {
    my ($shortcode, $currency, $is_sold) = @_;

    $is_sold //= 0;

    my (
<<<<<<< HEAD
        $bet_type,     $underlying_symbol,    $payout,        $date_start, $date_expiry,
        $barrier,      $barrier2,             $fixed_expiry,  $duration,   $contract_multiplier,
        $product_type, $trading_window_start, $selected_tick, $stake,      $deal_cancellation,
=======
        $bet_type,     $underlying_symbol, $payout,              $date_start,   $date_expiry,          $barrier,       $barrier2,
        $fixed_expiry, $duration,          $contract_multiplier, $product_type, $trading_window_start, $selected_tick, $stake,
        $deal_cancellation
>>>>>>> 927957b5
    );

    my $forward_start = 0;
    my ($initial_bet_type) = split /_/, $shortcode;

    my $legacy_params = {
        bet_type   => 'Invalid',    # it doesn't matter what it is if it is a legacy
        underlying => 'config',
        currency   => $currency,
    };

    return $legacy_params if (not exists Finance::Contract::Category::get_all_contract_types()->{$initial_bet_type} or $shortcode =~ /_\d+H\d+/);

<<<<<<< HEAD
    if ($shortcode =~ /^(MULTUP|MULTDOWN)_(R?_?[^_\W]+)_(\d*\.?\d*)_(\d+)_(\d+)_(\d+)_(\d+)$/) {
=======
    if ($shortcode =~ /^(MULTUP|MULTDOWN)_(R?_?[^_\W]+)_(\d*\.?\d*)_(\d+)_(\d+)_(\d+)_(\d)$/) {
>>>>>>> 927957b5
        $bet_type            = $1;
        $underlying_symbol   = $2;
        $stake               = $3;
        $contract_multiplier = $4;
        $date_start          = $5;
        $date_expiry         = $6;
        $deal_cancellation   = $7;
    } elsif ($shortcode =~
        /^([^_]+)_([\w\d]+)_(\d*\.?\d*)_(\d+)(?<start_cond>[F]?)_(\d+)(?<expiry_cond>[FT]?)_(S?-?\d+P?)_(S?-?\d+P?)(?:_(?<extra>[PM])(\d*\.?\d+))?$/)
    {    # Both purchase and expiry date are timestamp (e.g. a 30-min bet)
        $bet_type          = $1;
        $underlying_symbol = $2;
        $payout            = $3;
        $date_start        = $4;
        $forward_start     = 1 if $+{start_cond} eq 'F';
        $barrier           = $8;
        $barrier2          = $9;
        $fixed_expiry      = 1 if $+{expiry_cond} eq 'F';

        if ($+{expiry_cond} eq 'T') {
            $duration = $6 . 't';
        } else {
            $date_expiry = $6;
        }

        if ($+{extra}) {
            # predefined trading window start
            if ($+{extra} eq 'P') {
                $product_type         = 'multi_barrier';
                $trading_window_start = $11;
            } elsif ($+{extra} eq 'M') {    # multiplier for lookback contracts
                $contract_multiplier = $11;
            }
        }
    } elsif ($shortcode =~ /^([^_]+)_(R?_?[^_\W]+)_(\d*\.?\d*)_(\d+)_(\d+)t_(\d+)$/) {    # TICKHIGH/TICKLOW contract type with selected tick
        $bet_type          = $1;
        $underlying_symbol = $2;
        $payout            = $3;
        $date_start        = $4;
        $duration          = $5 . 't';
        $selected_tick     = $6;
    } elsif ($shortcode =~ /^([^_]+)_(R?_?[^_\W]+)_(\d*\.?\d*)_(\d+)_(\d+)(?<expiry_cond>[FT]?)$/) {    # Contract without barrier
        $bet_type          = $1;
        $underlying_symbol = $2;
        if (grep { $bet_type eq $_ } qw(LBFLOATCALL LBFLOATPUT LBHIGHLOW)) {
            $contract_multiplier = $3;
        } else {
            $payout = $3;
        }
        $date_start = $4;
        if ($+{expiry_cond} eq 'T') {
            $duration = $5 . 't';
        } elsif ($+{expiry_cond} eq 'F') {
            $fixed_expiry = 1;
            $date_expiry  = $5;
        } else {
            $date_expiry = $5;
        }
    } else {
        return $legacy_params;
    }

    $barrier = _strike_string($barrier, $underlying_symbol, $bet_type)
        if defined $barrier;
    $barrier2 = _strike_string($barrier2, $underlying_symbol, $bet_type)
        if defined $barrier2;
    my %barriers =
        ($barrier and $barrier2)
        ? (
        high_barrier => $barrier,
        low_barrier  => $barrier2
        )
        : (defined $barrier) ? (barrier => $barrier)
        :                      ();

    my $bet_parameters = {
        shortcode  => $shortcode,
        bet_type   => $bet_type,
        underlying => $underlying_symbol,
        date_start => $date_start,
        ($selected_tick ? (selected_tick => $selected_tick) : ()),
        currency                   => $currency,
        fixed_expiry               => $fixed_expiry,
        is_sold                    => $is_sold,
        starts_as_forward_starting => $forward_start,
        %barriers,
    };

    $bet_parameters->{selected_tick} = $selected_tick       if defined $selected_tick;
    $bet_parameters->{duration}      = $duration            if $duration;
    $bet_parameters->{date_expiry}   = $date_expiry         if $date_expiry;
    $bet_parameters->{multiplier}    = $contract_multiplier if defined $contract_multiplier;

    if (defined $payout) {
        $bet_parameters->{amount_type} = 'payout';
        $bet_parameters->{amount}      = $payout;
    }

    if (defined $stake) {
        $bet_parameters->{amount_type} = 'stake';
        $bet_parameters->{amount}      = $stake;
    }

    if ($product_type && $product_type eq 'multi_barrier') {
        $bet_parameters->{product_type}         = $product_type;
        $bet_parameters->{trading_period_start} = $trading_window_start;
    }

<<<<<<< HEAD
    if ($deal_cancellation) {
        $bet_parameters->{deal_cancellation} = $deal_cancellation;
=======
    if (defined $deal_cancellation) {
        $bet_parameters->{deal_cancellation} = 1;
>>>>>>> 927957b5
    }

    return $bet_parameters;
}

## INTERNAL METHODS ##

sub _barrier_display_text {
    my ($supplied_barrier, $underlying) = @_;

    return $underlying->pipsized_value($supplied_barrier) if $supplied_barrier =~ /^\d+(?:\.\d{0,12})?$/;

    my ($string, $pips);
    if ($supplied_barrier =~ /^S([-+]?\d+)P$/) {
        $pips = $1;
    } elsif ($supplied_barrier =~ /^[+-](?:\d+\.?\d{0,12})$/) {
        $pips = $supplied_barrier / $underlying->pip_size;
    } else {
        die "Unrecognized supplied barrier [$supplied_barrier]";
    }

    return [$LONGCODES->{entry_spot}] if abs($pips) == 0;

    if ($underlying->market eq 'forex') {
        $string = $pips > 0 ? $LONGCODES->{entry_spot_plus_plural} : $LONGCODES->{entry_spot_minus_plural};
        # taking the absolute value of $pips because the sign will be taken care of in the $string, e.g. entry spot plus/minus $pips.
        $pips = abs($pips);
    } else {
        $string = $pips > 0 ? $LONGCODES->{entry_spot_plus} : $LONGCODES->{entry_spot_minus};
        # $pips is multiplied by pip size to convert it back to a relative value, e.g. entry spot plus/minus 0.001.
        $pips *= $underlying->pip_size;
        $pips = $underlying->pipsized_value(abs($pips));
    }

    return [$string, $pips];
}

sub _strike_string {
    my ($string, $underlying_symbol, $contract_type_code) = @_;

    # do not use create_underlying because this is going to be very slow due to dependency on chronicle.
    my $underlying                        = Finance::Underlying->by_symbol($underlying_symbol);
    my $market                            = $underlying->market;
    my $apply_absolute_barrier_multiplier = ($market eq 'forex' or $market eq 'commodities' or $market eq 'synthetic_index');

    $string /= FOREX_BARRIER_MULTIPLIER
        if ($contract_type_code !~ /^DIGIT/ and $string and looks_like_number($string) and $apply_absolute_barrier_multiplier);

    return $string;
}

1;<|MERGE_RESOLUTION|>--- conflicted
+++ resolved
@@ -173,15 +173,9 @@
     $is_sold //= 0;
 
     my (
-<<<<<<< HEAD
         $bet_type,     $underlying_symbol,    $payout,        $date_start, $date_expiry,
         $barrier,      $barrier2,             $fixed_expiry,  $duration,   $contract_multiplier,
         $product_type, $trading_window_start, $selected_tick, $stake,      $deal_cancellation,
-=======
-        $bet_type,     $underlying_symbol, $payout,              $date_start,   $date_expiry,          $barrier,       $barrier2,
-        $fixed_expiry, $duration,          $contract_multiplier, $product_type, $trading_window_start, $selected_tick, $stake,
-        $deal_cancellation
->>>>>>> 927957b5
     );
 
     my $forward_start = 0;
@@ -195,11 +189,7 @@
 
     return $legacy_params if (not exists Finance::Contract::Category::get_all_contract_types()->{$initial_bet_type} or $shortcode =~ /_\d+H\d+/);
 
-<<<<<<< HEAD
-    if ($shortcode =~ /^(MULTUP|MULTDOWN)_(R?_?[^_\W]+)_(\d*\.?\d*)_(\d+)_(\d+)_(\d+)_(\d+)$/) {
-=======
     if ($shortcode =~ /^(MULTUP|MULTDOWN)_(R?_?[^_\W]+)_(\d*\.?\d*)_(\d+)_(\d+)_(\d+)_(\d)$/) {
->>>>>>> 927957b5
         $bet_type            = $1;
         $underlying_symbol   = $2;
         $stake               = $3;
@@ -308,13 +298,8 @@
         $bet_parameters->{trading_period_start} = $trading_window_start;
     }
 
-<<<<<<< HEAD
-    if ($deal_cancellation) {
+    if (defined $deal_cancellation) {
         $bet_parameters->{deal_cancellation} = $deal_cancellation;
-=======
-    if (defined $deal_cancellation) {
-        $bet_parameters->{deal_cancellation} = 1;
->>>>>>> 927957b5
     }
 
     return $bet_parameters;
