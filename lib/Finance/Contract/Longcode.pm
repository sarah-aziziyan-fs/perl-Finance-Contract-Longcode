--- conflicted
+++ resolved
@@ -189,14 +189,6 @@
         } else {
             $date_expiry = $6;
         }
-<<<<<<< HEAD
-        $contract_multiplier = $10;
-    } elsif ($shortcode =~ /^([^_]+)_(R?_?[^_\W]+)_(\d*\.?\d*)_(\d+)_(\d+)(?<expiry_cond>[FT]?)$/) {    # Contract without barrier
-        $bet_type            = $1;
-        $underlying_symbol   = $2;
-        $contract_multiplier = $payout = $3;
-        $date_start          = $4;
-=======
 
         if ($+{extra}) {
             # predefined trading window start
@@ -208,11 +200,10 @@
             }
         }
     } elsif ($shortcode =~ /^([^_]+)_(R?_?[^_\W]+)_(\d*\.?\d*)_(\d+)_(\d+)(?<expiry_cond>[T]?)$/) {    # Contract without barrier
-        $bet_type          = $1;
-        $underlying_symbol = $2;
-        $payout            = $3;
-        $date_start        = $4;
->>>>>>> 8cd46024
+        $bet_type            = $1;
+        $underlying_symbol   = $2;
+        $contract_multiplier = $payout = $3;
+        $date_start          = $4;
         if ($+{expiry_cond} eq 'T') {
             $tick_expiry    = 1;
             $how_many_ticks = $5;
